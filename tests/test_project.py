--- conflicted
+++ resolved
@@ -28,12 +28,11 @@
             == "ftp://image.url"
         )
 
-<<<<<<< HEAD
     def are_subjects_disambiguated(self):
         assert self.project.are_subjects_disambiguated() == False
         self.project.disambiguate_subjects("tests/data/downloads")
         assert self.project.are_subjects_disambiguated() == True
-=======
+
     def test_tags(self):
         tags = self.project.tags
         assert len(tags) == 3
@@ -56,5 +55,4 @@
             "d7914042de1297ca7e2f5009cd56769a36e2c8f2e924a2a05f7a64c3eee26a6e",
             "916e9bf0aad7842154e56ec39a48d25f37e41aace917e51bbd5a09eb10deb742",
         ]
-        assert self.project.comments.user_id.to_list() == expected_result
->>>>>>> e87e4aff
+        assert self.project.comments.user_id.to_list() == expected_result