--- conflicted
+++ resolved
@@ -5,13 +5,9 @@
 **Zoonyper** is a Python library, designed to make it easy for users to import and process Zooniverse annotations and their metadata in your own Python code. It is especially designed for use in [Jupyter Notebooks](https://jupyter.org/).
 
 ## Purpose
-<<<<<<< HEAD
-Zoonyper can process the output files from the Zooniverse citizen science platform, and facilitate data wrangling, compression, and output into JSON and CSV files. The output files can then be more easily used in e.g. Observable visualisations.
-=======
 The [Zooniverse citizen science platform's Project Builder](https://www.zooniverse.org/lab) allows anyone to create crowdsourced tasks using uploaded or [imported images](https://blogs.bl.uk/digital-scholarship/2022/04/importing-images-into-zooniverse-with-a-iiif-manifest-introducing-an-experimental-feature.html) and other media. However, its flexibility means that the data created can be difficult to process.
 
-Zoonpyter can help process the output files from the Zooniverse citizen science platform, and facilitate data wrangling, compression, and output into JSON and CSV files. The output files can then be more easily used in e.g. Observable visualisations, Excel and other tools.
->>>>>>> b705d5c3
+Zoonyper can help process the output files from the Zooniverse citizen science platform, and facilitate data wrangling, compression, and output into JSON and CSV files. The output files can then be more easily used in e.g. Observable visualisations, Excel and other tools.
 
 ## Background
 
